from dbt.logger import GLOBAL_LOGGER as logger
from dbt.exceptions import NotImplementedException, CompilationException, \
    RuntimeException, InternalException, missing_materialization
from dbt.node_types import NodeType
from dbt.contracts.results import RunModelResult, collect_timing_info, \
    SourceFreshnessResult, PartialResult, RemoteCompileResult, RemoteRunResult
from dbt.compilation import compile_node

import dbt.clients.jinja
import dbt.context.runtime
import dbt.exceptions
import dbt.utils
import dbt.tracking
import dbt.ui.printer
import dbt.flags
import dbt.schema
import dbt.writer
from dbt import rpc

import threading
import time
import traceback
from datetime import timedelta


INTERNAL_ERROR_STRING = """This is an error in dbt. Please try again. If \
the error persists, open an issue at https://github.com/fishtown-analytics/dbt
""".strip()


def track_model_run(index, num_nodes, run_model_result):
    invocation_id = dbt.tracking.active_user.invocation_id
    dbt.tracking.track_model_run({
        "invocation_id": invocation_id,
        "index": index,
        "total": num_nodes,
        "execution_time": run_model_result.execution_time,
        "run_status": run_model_result.status,
        "run_skipped": run_model_result.skip,
        "run_error": None,
        "model_materialization": dbt.utils.get_materialization(run_model_result.node),  # noqa
        "model_id": dbt.utils.get_hash(run_model_result.node),
        "hashed_contents": dbt.utils.get_hashed_contents(run_model_result.node),  # noqa
        "timing": run_model_result.timing,
    })


class ExecutionContext(object):
    """During execution and error handling, dbt makes use of mutable state:
    timing information and the newest (compiled vs executed) form of the node.
    """
    def __init__(self, node):
        self.timing = []
        self.node = node


class BaseRunner(object):
    def __init__(self, config, adapter, node, node_index, num_nodes):
        self.config = config
        self.adapter = adapter
        self.node = node
        self.node_index = node_index
        self.num_nodes = num_nodes

        self.skip = False
        self.skip_cause = None

    def run_with_hooks(self, manifest):
        if self.skip:
            return self.on_skip()

        # no before/after printing for ephemeral mdoels
        if not self.node.is_ephemeral_model:
            self.before_execute()

        result = self.safe_run(manifest)

        if not self.node.is_ephemeral_model:
            self.after_execute(result)

        return result

    def _build_run_result(self, node, start_time, error, status, timing_info,
                          skip=False, failed=None):
        execution_time = time.time() - start_time
        thread_id = threading.current_thread().name
        timing = [t.serialize() for t in timing_info]
        return RunModelResult(
            node=node,
            error=error,
            skip=skip,
            status=status,
            failed=failed,
            execution_time=execution_time,
            thread_id=thread_id,
            timing=timing
        )

    def error_result(self, node, error, start_time, timing_info):
        return self._build_run_result(
            node=node,
            start_time=start_time,
            error=error,
            status='ERROR',
            timing_info=timing_info
        )

    def ephemeral_result(self, node, start_time, timing_info):
        return self._build_run_result(
            node=node,
            start_time=start_time,
            error=None,
            status=None,
            timing_info=timing_info
        )

    def from_run_result(self, result, start_time, timing_info):
        return self._build_run_result(
            node=result.node,
            start_time=start_time,
            error=result.error,
            skip=result.skip,
            status=result.status,
            failed=result.failed,
            timing_info=timing_info
        )

    def compile_and_execute(self, manifest, ctx):
        result = None
        self.adapter.acquire_connection(self.node.get('name'))
        with collect_timing_info('compile') as timing_info:
            # if we fail here, we still have a compiled node to return
            # this has the benefit of showing a build path for the errant
            # model
            ctx.node = self.compile(manifest)
        ctx.timing.append(timing_info)

        # for ephemeral nodes, we only want to compile, not run
        if not ctx.node.is_ephemeral_model:
            with collect_timing_info('execute') as timing_info:
                result = self.run(ctx.node, manifest)
                ctx.node = result.node

            ctx.timing.append(timing_info)

        return result

    def _handle_catchable_exception(self, e, ctx):
        if e.node is None:
            e.node = ctx.node

        return dbt.compat.to_string(e)

    def _handle_internal_exception(self, e, ctx):
        build_path = self.node.build_path
        prefix = 'Internal error executing {}'.format(build_path)

        error = "{prefix}\n{error}\n\n{note}".format(
                     prefix=dbt.ui.printer.red(prefix),
                     error=str(e).strip(),
                     note=INTERNAL_ERROR_STRING)
        logger.debug(error)
        return dbt.compat.to_string(e)

    def _handle_generic_exception(self, e, ctx):
        node_description = self.node.get('build_path')
        if node_description is None:
            node_description = self.node.unique_id
        prefix = "Unhandled error while executing {description}".format(
                    description=node_description)

        error = "{prefix}\n{error}".format(
                     prefix=dbt.ui.printer.red(prefix),
                     error=str(e).strip())

        logger.error(error)
        logger.debug('', exc_info=True)
        return dbt.compat.to_string(e)

    def handle_exception(self, e, ctx):
        catchable_errors = (CompilationException, RuntimeException)
        if isinstance(e, catchable_errors):
            error = self._handle_catchable_exception(e, ctx)
        elif isinstance(e, InternalException):
            error = self._handle_internal_exception(e, ctx)
        else:
            error = self._handle_generic_exception(e, ctx)
        return error

    def safe_run(self, manifest):
        started = time.time()
        ctx = ExecutionContext(self.node)
        error = None
        result = None

        try:
            result = self.compile_and_execute(manifest, ctx)
        except Exception as e:
            error = self.handle_exception(e, ctx)
        finally:
            exc_str = self._safe_release_connection()

            # if releasing failed and the result doesn't have an error yet, set
            # an error
            if exc_str is not None and result.error is None:
                error = exc_str

        if error is not None:
            # we could include compile time for runtime errors here
            result = self.error_result(ctx.node, error, started, [])
        elif result is not None:
            result = self.from_run_result(result, started, ctx.timing)
        else:
            result = self.ephemeral_result(ctx.node, started, ctx.timing)
        return result

    def _safe_release_connection(self):
        """Try to release a connection. If an exception is hit, log and return
        the error string.
        """
        try:
            self.adapter.release_connection()
        except Exception as exc:
            logger.debug(
                'Error releasing connection for node {}: {!s}\n{}'
                .format(self.node.name, exc, traceback.format_exc())
            )
            return dbt.compat.to_string(exc)

        return None

    def before_execute(self):
        raise NotImplementedException()

    def execute(self, compiled_node, manifest):
        raise NotImplementedException()

    def run(self, compiled_node, manifest):
        return self.execute(compiled_node, manifest)

    def after_execute(self, result):
        raise NotImplementedException()

    def _skip_caused_by_ephemeral_failure(self):
        if self.skip_cause is None or self.skip_cause.node is None:
            return False
        return self.skip_cause.node.is_ephemeral_model

    def on_skip(self):
        schema_name = self.node.schema
        node_name = self.node.name

        error = None
        if not self.node.is_ephemeral_model:
            # if this model was skipped due to an upstream ephemeral model
            # failure, print a special 'error skip' message.
            if self._skip_caused_by_ephemeral_failure():
                dbt.ui.printer.print_skip_caused_by_error(
                    self.node,
                    schema_name,
                    node_name,
                    self.node_index,
                    self.num_nodes,
                    self.skip_cause
                )
                # set an error so dbt will exit with an error code
                error = (
                    'Compilation Error in {}, caused by compilation error '
                    'in referenced ephemeral model {}'
                    .format(self.node.unique_id,
                            self.skip_cause.node.unique_id)
                )
            else:
                dbt.ui.printer.print_skip_line(
                    self.node,
                    schema_name,
                    node_name,
                    self.node_index,
                    self.num_nodes
                )

        node_result = RunModelResult(self.node, skip=True, error=error)
        return node_result

    def do_skip(self, cause=None):
        self.skip = True
        self.skip_cause = cause


class CompileRunner(BaseRunner):
    def before_execute(self):
        pass

    def after_execute(self, result):
        pass

    def execute(self, compiled_node, manifest):
        return RunModelResult(compiled_node)

    def compile(self, manifest):
        return compile_node(self.adapter, self.config, self.node, manifest, {})


class ModelRunner(CompileRunner):
    def get_node_representation(self):
        if self.config.credentials.database == self.node.database:
            template = "{0.schema}.{0.alias}"
        else:
            template = "{0.database}.{0.schema}.{0.alias}"

        return template.format(self.node)

    def describe_node(self):
        return "{} model {}".format(self.node.get_materialization(),
                                    self.get_node_representation())

    def print_start_line(self):
        description = self.describe_node()
        dbt.ui.printer.print_start_line(description, self.node_index,
                                        self.num_nodes)

    def print_result_line(self, result):
        description = self.describe_node()
        dbt.ui.printer.print_model_result_line(result,
                                               description,
                                               self.node_index,
                                               self.num_nodes)

    def before_execute(self):
        self.print_start_line()

    def after_execute(self, result):
        track_model_run(self.node_index, self.num_nodes, result)
        self.print_result_line(result)

    def execute(self, model, manifest):
        context = dbt.context.runtime.generate(
            model, self.config, manifest)

        materialization_macro = manifest.get_materialization_macro(
            model.get_materialization(),
            self.adapter.type())

        if materialization_macro is None:
            missing_materialization(model, self.adapter.type())

        materialization_macro.generator(context)()

        # we must have built a new model, add it to the cache
        relation = self.adapter.Relation.create_from_node(self.config, model)
        self.adapter.cache_new_relation(relation)

        result = context['load_result']('main')

        return RunModelResult(model, status=result.status)


class FreshnessRunner(BaseRunner):
    def on_skip(self):
        raise dbt.exceptions.RuntimeException(
            'Freshness: nodes cannot be skipped!'
        )

    def before_execute(self):
        description = 'freshness of {0.source_name}.{0.name}'.format(self.node)
        dbt.ui.printer.print_start_line(description, self.node_index,
                                        self.num_nodes)

    def after_execute(self, result):
        dbt.ui.printer.print_freshness_result_line(result,
                                                   self.node_index,
                                                   self.num_nodes)

    def _calculate_status(self, target_freshness, freshness):
        """Calculate the status of a run.

        :param dict target_freshness: The target freshness dictionary. It must
            match the freshness spec.
        :param timedelta freshness: The actual freshness of the data, as
            calculated from the database's timestamps
        """
        # if freshness > warn_after > error_after, you'll get an error, not a
        # warning
        for key in ('error', 'warn'):
            fullkey = '{}_after'.format(key)
            if fullkey not in target_freshness:
                continue

            target = target_freshness[fullkey]
            kwname = target['period'] + 's'
            kwargs = {kwname: target['count']}
            if freshness > timedelta(**kwargs).total_seconds():
                return key
        return 'pass'

    def _build_run_result(self, node, start_time, error, status, timing_info,
                          skip=False, failed=None):
        execution_time = time.time() - start_time
        thread_id = threading.current_thread().name
        timing = [t.serialize() for t in timing_info]
        if status is not None:
            status = status.lower()
        return PartialResult(
            node=node,
            status=status,
            error=error,
            execution_time=execution_time,
            thread_id=thread_id,
            timing=timing
        )

    def from_run_result(self, result, start_time, timing_info):
        result.execution_time = (time.time() - start_time)
        result.timing.extend(t.serialize() for t in timing_info)
        return result

    def execute(self, compiled_node, manifest):
        relation = self.adapter.Relation.create_from_source(compiled_node)
        # given a Source, calculate its fresnhess.
<<<<<<< HEAD
        with self.adapter.connection_named(compiled_node.unique_id):
            freshness = self.adapter.calculate_freshness(
                relation,
                compiled_node.loaded_at_field,
                manifest=manifest
            )
=======
        self.adapter.clear_transaction(compiled_node.unique_id)
        freshness = self.adapter.calculate_freshness(
            relation,
            compiled_node.loaded_at_field,
            manifest=manifest,
            connection_name=compiled_node.unique_id
        )
>>>>>>> da4c135e
        status = self._calculate_status(
            compiled_node.freshness,
            freshness['age']
        )

        return SourceFreshnessResult(
            node=compiled_node,
            status=status,
            thread_id=threading.current_thread().name,
            **freshness
        )

    def compile(self, manifest):
        if self.node.resource_type != NodeType.Source:
            # should be unreachable...
            raise RuntimeException('fresnhess runner: got a non-Source')
        # we don't do anything interesting when we compile a source node
        return self.node


class TestRunner(CompileRunner):
    def describe_node(self):
        node_name = self.node.name
        return "test {}".format(node_name)

    def print_result_line(self, result):
        schema_name = self.node.schema
        dbt.ui.printer.print_test_result_line(result,
                                              schema_name,
                                              self.node_index,
                                              self.num_nodes)

    def print_start_line(self):
        description = self.describe_node()
        dbt.ui.printer.print_start_line(description, self.node_index,
                                        self.num_nodes)

    def execute_test(self, test):
        res, table = self.adapter.execute(
            test.wrapped_sql,
            auto_begin=True,
            fetch=True)

        num_rows = len(table.rows)
        if num_rows > 1:
            num_cols = len(table.columns)
            raise RuntimeError(
                "Bad test {name}: Returned {rows} rows and {cols} cols"
                .format(name=test.get('name'), rows=num_rows, cols=num_cols))

        return table[0][0]

    def before_execute(self):
        self.print_start_line()

    def execute(self, test, manifest):
        status = self.execute_test(test)
        return RunModelResult(test, status=status)

    def after_execute(self, result):
        self.print_result_line(result)


class ArchiveRunner(ModelRunner):
    def describe_node(self):
        cfg = self.node.get('config', {})
        return "archive {source_database}.{source_schema}.{source_table} --> "\
               "{target_database}.{target_schema}.{target_table}".format(**cfg)

    def print_result_line(self, result):
        dbt.ui.printer.print_archive_result_line(result, self.node_index,
                                                 self.num_nodes)


class SeedRunner(ModelRunner):
    def describe_node(self):
        return "seed file {}".format(self.get_node_representation())

    def before_execute(self):
        description = self.describe_node()
        dbt.ui.printer.print_start_line(description, self.node_index,
                                        self.num_nodes)

    def compile(self, manifest):
        return self.node

    def print_result_line(self, result):
        schema_name = self.node.schema
        dbt.ui.printer.print_seed_result_line(result,
                                              schema_name,
                                              self.node_index,
                                              self.num_nodes)


class RPCCompileRunner(CompileRunner):
    def __init__(self, config, adapter, node, node_index, num_nodes):
        super(RPCCompileRunner, self).__init__(config, adapter, node,
                                               node_index, num_nodes)

    def handle_exception(self, e, ctx):
        if isinstance(e, dbt.exceptions.Exception):
            return rpc.dbt_error(e)
        elif isinstance(e, rpc.RPCException):
            return e
        else:
            return rpc.server_error(e)

    def before_execute(self):
        pass

    def after_execute(self, result):
        pass

    def compile(self, manifest):
        return compile_node(self.adapter, self.config, self.node, manifest, {},
                            write=False)

    def execute(self, compiled_node, manifest):
        return RemoteCompileResult(
            raw_sql=compiled_node.raw_sql,
            compiled_sql=compiled_node.injected_sql
        )

    def error_result(self, node, error, start_time, timing_info):
        raise error

    def ephemeral_result(self, node, start_time, timing_info):
        raise NotImplementedException(
            'cannot execute ephemeral nodes remotely!'
        )

    def from_run_result(self, result, start_time, timing_info):
        timing = [t.serialize() for t in timing_info]
        return RemoteCompileResult(
            raw_sql=result.raw_sql,
            compiled_sql=result.compiled_sql,
            timing=timing
        )


class RPCExecuteRunner(RPCCompileRunner):
    def from_run_result(self, result, start_time, timing_info):
        timing = [t.serialize() for t in timing_info]
        return RemoteRunResult(
            raw_sql=result.raw_sql,
            compiled_sql=result.compiled_sql,
            table=result.table,
            timing=timing
        )

    def execute(self, compiled_node, manifest):
        status, table = self.adapter.execute(compiled_node.injected_sql,
                                             fetch=True)
        table = {
            'column_names': list(table.column_names),
            'rows': [list(row) for row in table]
        }

        return RemoteRunResult(
            raw_sql=compiled_node.raw_sql,
            compiled_sql=compiled_node.injected_sql,
            table=table
        )<|MERGE_RESOLUTION|>--- conflicted
+++ resolved
@@ -417,22 +417,14 @@
     def execute(self, compiled_node, manifest):
         relation = self.adapter.Relation.create_from_source(compiled_node)
         # given a Source, calculate its fresnhess.
-<<<<<<< HEAD
         with self.adapter.connection_named(compiled_node.unique_id):
+            self.adapter.clear_transaction(compiled_node.unique_id)
             freshness = self.adapter.calculate_freshness(
                 relation,
                 compiled_node.loaded_at_field,
                 manifest=manifest
             )
-=======
-        self.adapter.clear_transaction(compiled_node.unique_id)
-        freshness = self.adapter.calculate_freshness(
-            relation,
-            compiled_node.loaded_at_field,
-            manifest=manifest,
-            connection_name=compiled_node.unique_id
-        )
->>>>>>> da4c135e
+
         status = self._calculate_status(
             compiled_node.freshness,
             freshness['age']

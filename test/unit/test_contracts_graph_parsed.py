import pickle
import pytest

from dbt.node_types import NodeType
from dbt.contracts.files import FileHash
from dbt.contracts.graph.model_config import (
    NodeConfig,
    SeedConfig,
    TestConfig,
    SnapshotConfig,
    SourceConfig,
    ExposureConfig,
    EmptySnapshotConfig,
    Hook,
)
from dbt.contracts.graph.nodes import (
    ModelNode,
    DependsOn,
    ColumnInfo,
    GenericTestNode,
    SnapshotNode,
    IntermediateSnapshotNode,
    ParsedNodePatch,
    Macro,
    Exposure,
    Metric,
    SeedNode,
    Docs,
    MacroDependsOn,
    SourceDefinition,
    Documentation,
    HookNode,
    ExposureOwner,
    TestMetadata,
)
from dbt.contracts.graph.unparsed import (
    ExposureType,
    MetricFilter,
    FreshnessThreshold,
    MaturityType,
    Quoting,
    Time,
    TimePeriod,
)
from dbt import flags

from dbt.dataclass_schema import ValidationError
from .utils import ContractTestCase, assert_symmetric, assert_from_dict, compare_dicts, assert_fails_validation, dict_replace, replace_config


@pytest.fixture
def populated_node_config_object():
    result = NodeConfig(
        column_types={'a': 'text'},
        materialized='table',
        post_hook=[Hook(sql='insert into blah(a, b) select "1", 1')]
    )
    result._extra['extra'] = 'even more'
    return result


@pytest.fixture
def populated_node_config_dict():
    return {
        'column_types': {'a': 'text'},
        'enabled': True,
        'materialized': 'table',
        'persist_docs': {},
        'post-hook': [{'sql': 'insert into blah(a, b) select "1", 1', 'transaction': True}],
        'pre-hook': [],
        'quoting': {},
        'tags': [],
        'extra': 'even more',
        'on_schema_change': 'ignore',
        'meta': {},
        'grants': {},
        'packages': [],
        'docs': {'show': True},
    }


def test_config_populated(populated_node_config_object, populated_node_config_dict):
    assert_symmetric(populated_node_config_object, populated_node_config_dict, NodeConfig)
    pickle.loads(pickle.dumps(populated_node_config_object))


@pytest.fixture
def unrendered_node_config_dict():
    return {
        'column_types': {'a': 'text'},
        'materialized': 'table',
        'post_hook': 'insert into blah(a, b) select "1", 1',
    }


different_node_configs = [
    lambda c: dict_replace(c, post_hook=[]),
    lambda c: dict_replace(c, materialized='view'),
    lambda c: dict_replace(c, quoting={'database': True}),
    lambda c: dict_replace(c, extra='different extra'),
    lambda c: dict_replace(c, column_types={'a': 'varchar(256)'}),
]


same_node_configs = [
    lambda c: dict_replace(c, tags=['mytag']),
    lambda c: dict_replace(c, alias='changed'),
    lambda c: dict_replace(c, schema='changed'),
    lambda c: dict_replace(c, database='changed'),
]


@pytest.mark.parametrize('func', different_node_configs)
def test_config_different(unrendered_node_config_dict, func):
    value = func(unrendered_node_config_dict)
    assert not NodeConfig.same_contents(unrendered_node_config_dict, value)


@pytest.mark.parametrize('func', same_node_configs)
def test_config_same(unrendered_node_config_dict, func):
    value = func(unrendered_node_config_dict)
    assert unrendered_node_config_dict != value
    assert NodeConfig.same_contents(unrendered_node_config_dict, value)


@pytest.fixture
def base_parsed_model_dict():
    return {
        'name': 'foo',
        'created_at': 1.0,
        'resource_type': str(NodeType.Model),
        'path': '/root/x/path.sql',
        'original_file_path': '/root/path.sql',
        'package_name': 'test',
        'language': 'sql',
        'raw_code': 'select * from wherever',
        'unique_id': 'model.test.foo',
        'fqn': ['test', 'models', 'foo'],
        'refs': [],
        'sources': [],
        'metrics': [],
        'depends_on': {'macros': [], 'nodes': []},
        'database': 'test_db',
        'description': '',
        'schema': 'test_schema',
        'alias': 'bar',
        'tags': [],
        'config': {
            'column_types': {},
            'enabled': True,
            'materialized': 'view',
            'persist_docs': {},
            'post-hook': [],
            'pre-hook': [],
            'quoting': {},
            'tags': [],
            'on_schema_change': 'ignore',
            'meta': {},
            'grants': {},
            'docs': {'show': True},
        'packages': [],
        },
        'deferred': False,
        'docs': {'show': True},
        'columns': {},
        'meta': {},
        'checksum': {'name': 'sha256', 'checksum': 'e3b0c44298fc1c149afbf4c8996fb92427ae41e4649b934ca495991b7852b855'},
        'unrendered_config': {},
        'config_call_dict': {},
    }


@pytest.fixture
def basic_parsed_model_object():
    return ModelNode(
        package_name='test',
        path='/root/x/path.sql',
        original_file_path='/root/path.sql',
        language='sql',
        raw_code='select * from wherever',
        name='foo',
        resource_type=NodeType.Model,
        unique_id='model.test.foo',
        fqn=['test', 'models', 'foo'],
        refs=[],
        sources=[],
        metrics=[],
        depends_on=DependsOn(),
        description='',
        database='test_db',
        schema='test_schema',
        alias='bar',
        tags=[],
        config=NodeConfig(),
        meta={},
        checksum=FileHash.from_contents(''),
        created_at=1.0,
    )


@pytest.fixture
def minimal_parsed_model_dict():
    return {
        'name': 'foo',
        'created_at': 1.0,
        'resource_type': str(NodeType.Model),
        'path': '/root/x/path.sql',
        'original_file_path': '/root/path.sql',
        'package_name': 'test',
        'language': 'sql',
        'raw_code': 'select * from wherever',
        'unique_id': 'model.test.foo',
        'fqn': ['test', 'models', 'foo'],
        'database': 'test_db',
        'schema': 'test_schema',
        'alias': 'bar',
        'checksum': {'name': 'sha256', 'checksum': 'e3b0c44298fc1c149afbf4c8996fb92427ae41e4649b934ca495991b7852b855'},
        'unrendered_config': {},
    }


@pytest.fixture
def complex_parsed_model_dict():
    return {
        'name': 'foo',
        'created_at': 1.0,
        'resource_type': str(NodeType.Model),
        'path': '/root/x/path.sql',
        'original_file_path': '/root/path.sql',
        'package_name': 'test',
        'language': 'sql',
        'raw_code': 'select * from {{ ref("bar") }}',
        'unique_id': 'model.test.foo',
        'fqn': ['test', 'models', 'foo'],
        'refs': [],
        'sources': [],
        'metrics': [],
        'depends_on': {'macros': [], 'nodes': ['model.test.bar']},
        'database': 'test_db',
        'deferred': True,
        'description': 'My parsed node',
        'schema': 'test_schema',
        'alias': 'bar',
        'tags': ['tag'],
        'meta': {},
        'config': {
            'column_types': {'a': 'text'},
            'enabled': True,
            'materialized': 'ephemeral',
            'persist_docs': {},
            'post-hook': [{'sql': 'insert into blah(a, b) select "1", 1', 'transaction': True}],
            'pre-hook': [],
            'quoting': {},
            'tags': [],
            'on_schema_change': 'ignore',
            'meta': {},
            'grants': {},
            'docs': {'show': True},
        'packages': [],
        },
        'docs': {'show': True},
        'columns': {
            'a': {
                'name': 'a',
                'description': 'a text field',
                'meta': {},
                'tags': [],
            },
        },
        'checksum': {'name': 'sha256', 'checksum': 'e3b0c44298fc1c149afbf4c8996fb92427ae41e4649b934ca495991b7852b855'},
        'unrendered_config': {
            'column_types': {'a': 'text'},
            'materialized': 'ephemeral',
            'post_hook': ['insert into blah(a, b) select "1", 1'],
        },
        'config_call_dict': {},
    }


@pytest.fixture
def complex_parsed_model_object():
    return ModelNode(
        package_name='test',
        path='/root/x/path.sql',
        original_file_path='/root/path.sql',
        language='sql',
        raw_code='select * from {{ ref("bar") }}',
        name='foo',
        resource_type=NodeType.Model,
        unique_id='model.test.foo',
        fqn=['test', 'models', 'foo'],
        refs=[],
        sources=[],
        metrics=[],
        depends_on=DependsOn(nodes=['model.test.bar']),
        deferred=True,
        description='My parsed node',
        database='test_db',
        schema='test_schema',
        alias='bar',
        tags=['tag'],
        meta={},
        config=NodeConfig(
            column_types={'a': 'text'},
            materialized='ephemeral',
            post_hook=[Hook(sql='insert into blah(a, b) select "1", 1')],
        ),
        columns={'a': ColumnInfo('a', 'a text field', {})},
        checksum=FileHash.from_contents(''),
        unrendered_config={
            'column_types': {'a': 'text'},
            'materialized': 'ephemeral',
            'post_hook': ['insert into blah(a, b) select "1", 1'],
        },
    )


def test_model_basic(basic_parsed_model_object, base_parsed_model_dict, minimal_parsed_model_dict):
    node = basic_parsed_model_object
    node_dict = base_parsed_model_dict
    compare_dicts(node.to_dict(), node_dict)
    assert_symmetric(node, node_dict)
    assert node.empty is False
    assert node.is_refable is True
    assert node.is_ephemeral is False

    minimum = minimal_parsed_model_dict
    assert_from_dict(node, minimum)
    pickle.loads(pickle.dumps(node))


def test_model_complex(complex_parsed_model_object, complex_parsed_model_dict):
    node = complex_parsed_model_object
    node_dict = complex_parsed_model_dict
    assert_symmetric(node, node_dict)
    assert node.empty is False
    assert node.is_refable is True
    assert node.is_ephemeral is True


def test_invalid_bad_tags(base_parsed_model_dict):
    # bad top-level field
    bad_tags = base_parsed_model_dict
    bad_tags['tags'] = 100
    assert_fails_validation(bad_tags, ModelNode)


def test_invalid_bad_materialized(base_parsed_model_dict):
    # bad nested field
    bad_materialized = base_parsed_model_dict
    bad_materialized['config']['materialized'] = None
    assert_fails_validation(bad_materialized, ModelNode)


unchanged_nodes = [
    lambda u: (u, u.replace(tags=['mytag'])),
    lambda u: (u, u.replace(meta={'something': 1000})),
    # True -> True
    lambda u: (
        replace_config(u, persist_docs={'relation': True}),
        replace_config(u, persist_docs={'relation': True}),
    ),
    lambda u: (
        replace_config(u, persist_docs={'columns': True}),
        replace_config(u, persist_docs={'columns': True}),
    ),
    # only columns docs enabled, but description changed
    lambda u: (
        replace_config(u, persist_docs={'columns': True}),
        replace_config(u, persist_docs={'columns': True}).replace(description='a model description'),
    ),
    # only relation docs eanbled, but columns changed
    lambda u: (
        replace_config(u, persist_docs={'relation': True}),
        replace_config(u, persist_docs={'relation': True}).replace(columns={'a': ColumnInfo(name='a', description='a column description')}),
    ),

    # not tracked, we track config.alias/config.schema/config.database
    lambda u: (u, u.replace(alias='other')),
    lambda u: (u, u.replace(schema='other')),
    lambda u: (u, u.replace(database='other')),
]


changed_nodes = [
    lambda u: (u, u.replace(fqn=['test', 'models', 'subdir', 'foo'], original_file_path='models/subdir/foo.sql', path='/root/models/subdir/foo.sql')),

    # None -> False is a config change even though it's pretty much the same
    lambda u: (u, replace_config(u, persist_docs={'relation': False})),
    lambda u: (u, replace_config(u, persist_docs={'columns': False})),

    # persist docs was true for the relation and we changed the model description
    lambda u: (
        replace_config(u, persist_docs={'relation': True}),
        replace_config(u, persist_docs={'relation': True}).replace(description='a model description'),
    ),
    # persist docs was true for columns and we changed the model description
    lambda u: (
        replace_config(u, persist_docs={'columns': True}),
        replace_config(u, persist_docs={'columns': True}).replace(columns={'a': ColumnInfo(name='a', description='a column description')}),
    ),

    # not tracked, we track config.alias/config.schema/config.database
    lambda u: (u, replace_config(u, alias='other')),
    lambda u: (u, replace_config(u, schema='other')),
    lambda u: (u, replace_config(u, database='other')),
]


@pytest.mark.parametrize('func', unchanged_nodes)
def test_compare_unchanged_parsed_model(func, basic_parsed_model_object):
    node, compare = func(basic_parsed_model_object)
    assert node.same_contents(compare)


@pytest.mark.parametrize('func', changed_nodes)
def test_compare_changed_model(func, basic_parsed_model_object):
    node, compare = func(basic_parsed_model_object)
    assert not node.same_contents(compare)


@pytest.fixture
def basic_parsed_seed_dict():
    return {
        'name': 'foo',
        'created_at': 1.0,
        'resource_type': str(NodeType.Seed),
        'path': '/root/seeds/seed.csv',
        'original_file_path': 'seeds/seed.csv',
        'package_name': 'test',
        'raw_code': '',
        'unique_id': 'seed.test.foo',
        'fqn': ['test', 'seeds', 'foo'],
        'database': 'test_db',
        'depends_on': {'macros': []},
        'description': '',
        'schema': 'test_schema',
        'tags': [],
        'alias': 'foo',
        'config': {
            'column_types': {},
            'enabled': True,
            'materialized': 'seed',
            'persist_docs': {},
            'post-hook': [],
            'pre-hook': [],
            'quoting': {},
            'tags': [],
            'on_schema_change': 'ignore',
            'meta': {},
            'grants': {},
            'docs': {'show': True},
        'packages': [],
        },
        'deferred': False,
        'docs': {'show': True},
        'columns': {},
        'meta': {},
        'checksum': {'name': 'path', 'checksum': 'seeds/seed.csv'},
        'unrendered_config': {},
        'config_call_dict': {},
    }


@pytest.fixture
def basic_parsed_seed_object():
    return SeedNode(
        name='foo',
        resource_type=NodeType.Seed,
        path='/root/seeds/seed.csv',
        original_file_path='seeds/seed.csv',
        package_name='test',
        raw_code='',
        unique_id='seed.test.foo',
        fqn=['test', 'seeds', 'foo'],
<<<<<<< HEAD
        depends_on=MacroDependsOn(),
=======
>>>>>>> 57aef33f
        database='test_db',
        description='',
        schema='test_schema',
        tags=[],
        alias='foo',
        config=SeedConfig(),
        # config=SeedConfig(quote_columns=True),
        deferred=False,
        docs=Docs(show=True),
        columns={},
        meta={},
        checksum=FileHash(name='path', checksum='seeds/seed.csv'),
        unrendered_config={},
    )


@pytest.fixture
def minimal_parsed_seed_dict():
    return {
        'name': 'foo',
        'created_at': 1.0,
        'resource_type': str(NodeType.Seed),
        'path': '/root/seeds/seed.csv',
        'original_file_path': 'seeds/seed.csv',
        'package_name': 'test',
        'raw_code': '',
        'unique_id': 'seed.test.foo',
        'fqn': ['test', 'seeds', 'foo'],
        'database': 'test_db',
        'schema': 'test_schema',
        'alias': 'foo',
        'checksum': {'name': 'path', 'checksum': 'seeds/seed.csv'},
    }


@pytest.fixture
def complex_parsed_seed_dict():
    return {
        'name': 'foo',
        'created_at': 1.0,
        'resource_type': str(NodeType.Seed),
        'path': '/root/seeds/seed.csv',
        'original_file_path': 'seeds/seed.csv',
        'package_name': 'test',
        'raw_code': '',
        'unique_id': 'seed.test.foo',
        'fqn': ['test', 'seeds', 'foo'],
        'database': 'test_db',
        'depends_on': {'macros': []},
        'description': 'a description',
        'schema': 'test_schema',
        'tags': ['mytag'],
        'alias': 'foo',
        'config': {
            'column_types': {},
            'enabled': True,
            'materialized': 'seed',
            'persist_docs': {'relation': True, 'columns': True},
            'post-hook': [],
            'pre-hook': [],
            'quoting': {},
            'tags': [],
            'quote_columns': True,
            'on_schema_change': 'ignore',
            'meta': {},
            'grants': {},
            'docs': {'show': True},
        'packages': [],
        },
        'deferred': False,
        'docs': {'show': True},
        'columns': {'a': {'name': 'a', 'description': 'a column description', 'meta': {}, 'tags': []}},
        'meta': {'foo': 1000},
        'checksum': {'name': 'sha256', 'checksum': 'e3b0c44298fc1c149afbf4c8996fb92427ae41e4649b934ca495991b7852b855'},
        'unrendered_config': {
            'persist_docs': {'relation': True, 'columns': True},
        },
        'config_call_dict': {},
    }


@pytest.fixture
def complex_parsed_seed_object():
    return SeedNode(
        name='foo',
        resource_type=NodeType.Seed,
        path='/root/seeds/seed.csv',
        original_file_path='seeds/seed.csv',
        package_name='test',
        raw_code='',
        unique_id='seed.test.foo',
        fqn=['test', 'seeds', 'foo'],
        database='test_db',
        depends_on=MacroDependsOn(),
        description='a description',
        schema='test_schema',
        tags=['mytag'],
        alias='foo',
        config=SeedConfig(
            quote_columns=True,
            persist_docs={'relation': True, 'columns': True},
        ),
        deferred=False,
        docs=Docs(show=True),
        columns={'a': ColumnInfo(name='a', description='a column description')},
        meta={'foo': 1000},
        checksum=FileHash.from_contents(''),
        unrendered_config={
            'persist_docs': {'relation': True, 'columns': True},
        },
    )


def test_seed_basic(basic_parsed_seed_dict, basic_parsed_seed_object, minimal_parsed_seed_dict):
    dct = basic_parsed_seed_object.to_dict()

    assert_symmetric(basic_parsed_seed_object, basic_parsed_seed_dict)

    assert basic_parsed_seed_object.get_materialization() == 'seed'

    assert_from_dict(basic_parsed_seed_object, minimal_parsed_seed_dict, SeedNode)


def test_seed_complex(complex_parsed_seed_dict, complex_parsed_seed_object):
    assert_symmetric(complex_parsed_seed_object, complex_parsed_seed_dict)
    assert complex_parsed_seed_object.get_materialization() == 'seed'


unchanged_seeds = [
    lambda u: (u, u.replace(tags=['mytag'])),
    lambda u: (u, u.replace(meta={'something': 1000})),
    # True -> True
    lambda u: (
        replace_config(u, persist_docs={'relation': True}),
        replace_config(u, persist_docs={'relation': True}),
    ),
    lambda u: (
        replace_config(u, persist_docs={'columns': True}),
        replace_config(u, persist_docs={'columns': True}),
    ),
    # only columns docs enabled, but description changed
    lambda u: (
        replace_config(u, persist_docs={'columns': True}),
        replace_config(u, persist_docs={'columns': True}).replace(description='a model description'),
    ),
    # only relation docs eanbled, but columns changed
    lambda u: (
        replace_config(u, persist_docs={'relation': True}),
        replace_config(u, persist_docs={'relation': True}).replace(columns={'a': ColumnInfo(name='a', description='a column description')}),
    ),

    lambda u: (u, u.replace(alias='other')),
    lambda u: (u, u.replace(schema='other')),
    lambda u: (u, u.replace(database='other')),
]


changed_seeds = [
    lambda u: (u, u.replace(fqn=['test', 'models', 'subdir', 'foo'], original_file_path='models/subdir/foo.sql', path='/root/models/subdir/foo.sql')),

    # None -> False is a config change even though it's pretty much the same
    lambda u: (u, replace_config(u, persist_docs={'relation': False})),
    lambda u: (u, replace_config(u, persist_docs={'columns': False})),

    # persist docs was true for the relation and we changed the model description
    lambda u: (
        replace_config(u, persist_docs={'relation': True}),
        replace_config(u, persist_docs={'relation': True}).replace(description='a model description'),
    ),
    # persist docs was true for columns and we changed the model description
    lambda u: (
        replace_config(u, persist_docs={'columns': True}),
        replace_config(u, persist_docs={'columns': True}).replace(columns={'a': ColumnInfo(name='a', description='a column description')}),
    ),
    lambda u: (u, replace_config(u, alias='other')),
    lambda u: (u, replace_config(u, schema='other')),
    lambda u: (u, replace_config(u, database='other')),
]


@pytest.mark.parametrize('func', unchanged_seeds)
def test_compare_unchanged_parsed_seed(func, basic_parsed_seed_object):
    node, compare = func(basic_parsed_seed_object)
    assert node.same_contents(compare)


@pytest.mark.parametrize('func', changed_seeds)
def test_compare_changed_seed(func, basic_parsed_seed_object):
    node, compare = func(basic_parsed_seed_object)
    assert not node.same_contents(compare)


@pytest.fixture
def basic_parsed_model_patch_dict():
    return {
        'name': 'foo',
        'description': 'The foo model',
        'original_file_path': 'path/to/schema.yml',
        'docs': {'show': True},
        'meta': {},
        'yaml_key': 'models',
        'package_name': 'test',
        'columns': {
            'a': {
                'name': 'a',
                'description': 'a text field',
                'meta': {},
                'tags': [],
            },
        },
        'config': {},
    }


@pytest.fixture
def basic_parsed_model_patch_object():
    return ParsedNodePatch(
        name='foo',
        yaml_key='models',
        package_name='test',
        description='The foo model',
        original_file_path='path/to/schema.yml',
        columns={'a': ColumnInfo(name='a', description='a text field', meta={})},
        docs=Docs(),
        meta={},
        config={},
    )


@pytest.fixture
def patched_model_object():
    return ModelNode(
        package_name='test',
        path='/root/x/path.sql',
        original_file_path='/root/path.sql',
        language='sql',
        raw_code='select * from wherever',
        name='foo',
        resource_type=NodeType.Model,
        unique_id='model.test.foo',
        fqn=['test', 'models', 'foo'],
        refs=[],
        sources=[],
        metrics=[],
        depends_on=DependsOn(),
        description='The foo model',
        database='test_db',
        schema='test_schema',
        alias='bar',
        tags=[],
        meta={},
        config=NodeConfig(),
        patch_path='test://path/to/schema.yml',
        columns={'a': ColumnInfo(name='a', description='a text field', meta={})},
        docs=Docs(),
        checksum=FileHash.from_contents(''),
        unrendered_config={},
    )


def test_patch_parsed_model(basic_parsed_model_object, basic_parsed_model_patch_object, patched_model_object):
    pre_patch = basic_parsed_model_object
    pre_patch.patch(basic_parsed_model_patch_object)
    pre_patch.created_at = 1.0
    patched_model_object.created_at = 1.0
    assert patched_model_object == pre_patch


@pytest.fixture
def minimal_parsed_hook_dict():
    return {
        'name': 'foo',
        'resource_type': str(NodeType.Operation),
        'path': '/root/x/path.sql',
        'original_file_path': '/root/path.sql',
        'package_name': 'test',
        'language': 'sql',
        'raw_code': 'select * from wherever',
        'unique_id': 'model.test.foo',
        'fqn': ['test', 'models', 'foo'],
        'database': 'test_db',
        'schema': 'test_schema',
        'alias': 'bar',
        'checksum': {'name': 'sha256', 'checksum': 'e3b0c44298fc1c149afbf4c8996fb92427ae41e4649b934ca495991b7852b855'},
    }


@pytest.fixture
def base_parsed_hook_dict():
    return {
        'name': 'foo',
        'created_at': 1.0,
        'resource_type': str(NodeType.Operation),
        'path': '/root/x/path.sql',
        'original_file_path': '/root/path.sql',
        'package_name': 'test',
        'language': 'sql',
        'raw_code': 'select * from wherever',
        'unique_id': 'model.test.foo',
        'fqn': ['test', 'models', 'foo'],
        'refs': [],
        'sources': [],
        'metrics': [],
        'depends_on': {'macros': [], 'nodes': []},
        'database': 'test_db',
        'deferred': False,
        'description': '',
        'schema': 'test_schema',
        'alias': 'bar',
        'tags': [],
        'config': {
            'column_types': {},
            'enabled': True,
            'materialized': 'view',
            'persist_docs': {},
            'post-hook': [],
            'pre-hook': [],
            'quoting': {},
            'tags': [],
            'on_schema_change': 'ignore',
            'meta': {},
            'grants': {},
            'docs': {'show': True},
        'packages': [],
        },
        'docs': {'show': True},
        'columns': {},
        'meta': {},
        'checksum': {'name': 'sha256', 'checksum': 'e3b0c44298fc1c149afbf4c8996fb92427ae41e4649b934ca495991b7852b855'},
        'unrendered_config': {},
        'config_call_dict': {},
    }


@pytest.fixture
def base_parsed_hook_object():
    return HookNode(
        package_name='test',
        path='/root/x/path.sql',
        original_file_path='/root/path.sql',
        language='sql',
        raw_code='select * from wherever',
        name='foo',
        resource_type=NodeType.Operation,
        unique_id='model.test.foo',
        fqn=['test', 'models', 'foo'],
        refs=[],
        sources=[],
        metrics=[],
        depends_on=DependsOn(),
        description='',
        deferred=False,
        database='test_db',
        schema='test_schema',
        alias='bar',
        tags=[],
        config=NodeConfig(),
        index=None,
        checksum=FileHash.from_contents(''),
        unrendered_config={},
    )


@pytest.fixture
def complex_parsed_hook_dict():
    return {
        'name': 'foo',
        'created_at': 1.0,
        'resource_type': str(NodeType.Operation),
        'path': '/root/x/path.sql',
        'original_file_path': '/root/path.sql',
        'package_name': 'test',
        'language': 'sql',
        'raw_code': 'select * from {{ ref("bar") }}',
        'unique_id': 'model.test.foo',
        'fqn': ['test', 'models', 'foo'],
        'refs': [],
        'sources': [],
        'metrics': [],
        'depends_on': {'macros': [], 'nodes': ['model.test.bar']},
        'deferred': False,
        'database': 'test_db',
        'description': 'My parsed node',
        'schema': 'test_schema',
        'alias': 'bar',
        'tags': ['tag'],
        'meta': {},
        'config': {
            'column_types': {'a': 'text'},
            'enabled': True,
            'materialized': 'table',
            'persist_docs': {},
            'post-hook': [],
            'pre-hook': [],
            'quoting': {},
            'tags': [],
            'on_schema_change': 'ignore',
            'meta': {},
            'grants': {},
            'docs': {'show': True},
        'packages': [],
        },
        'docs': {'show': True},
        'columns': {
            'a': {
                'name': 'a',
                'description': 'a text field',
                'meta': {},
                'tags': [],
            },
        },
        'index': 13,
        'checksum': {'name': 'sha256', 'checksum': 'e3b0c44298fc1c149afbf4c8996fb92427ae41e4649b934ca495991b7852b855'},
        'unrendered_config': {
            'column_types': {'a': 'text'},
            'materialized': 'table',
        },
        'config_call_dict': {},
    }


@pytest.fixture
def complex_parsed_hook_object():
    return HookNode(
        package_name='test',
        path='/root/x/path.sql',
        original_file_path='/root/path.sql',
        language='sql',
        raw_code='select * from {{ ref("bar") }}',
        name='foo',
        resource_type=NodeType.Operation,
        unique_id='model.test.foo',
        fqn=['test', 'models', 'foo'],
        refs=[],
        sources=[],
        metrics=[],
        depends_on=DependsOn(nodes=['model.test.bar']),
        description='My parsed node',
        deferred=False,
        database='test_db',
        schema='test_schema',
        alias='bar',
        tags=['tag'],
        meta={},
        config=NodeConfig(
            column_types={'a': 'text'},
            materialized='table',
            post_hook=[]
        ),
        columns={'a': ColumnInfo('a', 'a text field', {})},
        index=13,
        checksum=FileHash.from_contents(''),
        unrendered_config={
            'column_types': {'a': 'text'},
            'materialized': 'table',
        },
    )


def test_basic_parsed_hook(minimal_parsed_hook_dict, base_parsed_hook_dict, base_parsed_hook_object):
    node = base_parsed_hook_object
    node_dict = base_parsed_hook_dict
    minimum = minimal_parsed_hook_dict

    assert_symmetric(node, node_dict, HookNode)
    assert node.empty is False
    assert node.is_refable is False
    assert node.get_materialization() == 'view'
    assert_from_dict(node, minimum, HookNode)
    pickle.loads(pickle.dumps(node))


def test_complex_parsed_hook(complex_parsed_hook_dict, complex_parsed_hook_object):
    node = complex_parsed_hook_object
    node_dict = complex_parsed_hook_dict
    # what's different?
    assert_symmetric(node, node_dict)
    assert node.empty is False
    assert node.is_refable is False
    assert node.get_materialization() == 'table'


def test_invalid_hook_index_type(base_parsed_hook_dict):
    bad_index = base_parsed_hook_dict
    bad_index['index'] = 'a string!?'
    assert_fails_validation(bad_index, HookNode)


@pytest.fixture
def minimal_parsed_schema_test_dict():
    return {
        'name': 'foo',
        'created_at': 1.0,
        'resource_type': str(NodeType.Test),
        'path': '/root/x/path.sql',
        'original_file_path': '/root/path.sql',
        'package_name': 'test',
        'language': 'sql',
        'raw_code': 'select * from wherever',
        'unique_id': 'test.test.foo',
        'fqn': ['test', 'models', 'foo'],
        'database': 'test_db',
        'schema': 'test_schema',
        'alias': 'bar',
        'meta': {},
        'test_metadata': {
            'name': 'foo',
            'kwargs': {},
        },
        'checksum': {'name': 'sha256', 'checksum': 'e3b0c44298fc1c149afbf4c8996fb92427ae41e4649b934ca495991b7852b855'},
        'config_call_dict': {},
    }


@pytest.fixture
def basic_parsed_schema_test_dict():
    return {
        'name': 'foo',
        'created_at': 1.0,
        'resource_type': str(NodeType.Test),
        'path': '/root/x/path.sql',
        'original_file_path': '/root/path.sql',
        'package_name': 'test',
        'language': 'sql',
        'raw_code': 'select * from wherever',
        'unique_id': 'test.test.foo',
        'fqn': ['test', 'models', 'foo'],
        'refs': [],
        'sources': [],
        'metrics': [],
        'depends_on': {'macros': [], 'nodes': []},
        'deferred': False,
        'database': 'test_db',
        'description': '',
        'schema': 'test_schema',
        'alias': 'bar',
        'tags': [],
        'meta': {},
        'config': {
            'enabled': True,
            'materialized': 'test',
            'tags': [],
            'severity': 'ERROR',
            'warn_if': '!= 0',
            'error_if': '!= 0',
            'fail_calc': 'count(*)',
            'meta': {},
            'schema': 'dbt_test__audit',
        },
        'docs': {'show': True},
        'columns': {},
        'test_metadata': {
            'name': 'foo',
            'kwargs': {},
        },
        'checksum': {'name': 'sha256', 'checksum': 'e3b0c44298fc1c149afbf4c8996fb92427ae41e4649b934ca495991b7852b855'},
        'unrendered_config': {},
        'config_call_dict': {},
    }


@pytest.fixture
def basic_parsed_schema_test_object():
    return GenericTestNode(
        package_name='test',
        path='/root/x/path.sql',
        original_file_path='/root/path.sql',
        language='sql',
        raw_code='select * from wherever',
        name='foo',
        resource_type=NodeType.Test,
        unique_id='test.test.foo',
        fqn=['test', 'models', 'foo'],
        refs=[],
        sources=[],
        metrics=[],
        depends_on=DependsOn(),
        description='',
        database='test_db',
        schema='test_schema',
        alias='bar',
        tags=[],
        meta={},
        config=TestConfig(),
        test_metadata=TestMetadata(namespace=None, name='foo', kwargs={}),
        checksum=FileHash.from_contents(''),
    )


@pytest.fixture
def complex_parsed_schema_test_dict():
    return {
        'name': 'foo',
        'created_at': 1.0,
        'resource_type': str(NodeType.Test),
        'path': '/root/x/path.sql',
        'original_file_path': '/root/path.sql',
        'package_name': 'test',
        'language': 'sql',
        'raw_code': 'select * from {{ ref("bar") }}',
        'unique_id': 'test.test.foo',
        'fqn': ['test', 'models', 'foo'],
        'refs': [],
        'sources': [],
        'metrics': [],
        'depends_on': {'macros': [], 'nodes': ['model.test.bar']},
        'database': 'test_db',
        'deferred': False,
        'description': 'My parsed node',
        'schema': 'test_schema',
        'alias': 'bar',
        'tags': ['tag'],
        'meta': {},
        'config': {
            'enabled': True,
            'materialized': 'table',
            'tags': [],
            'severity': 'WARN',
            'warn_if': '!= 0',
            'error_if': '!= 0',
            'fail_calc': 'count(*)',
            'extra_key': 'extra value',
            'meta': {},
            'schema': 'dbt_test__audit',
        },
        'docs': {'show': False},
        'columns': {
            'a': {
                'name': 'a',
                'description': 'a text field',
                'meta': {},
                'tags': [],
            },
        },
        'column_name': 'id',
        'test_metadata': {
            'name': 'foo',
            'kwargs': {},
        },
        'checksum': {'name': 'sha256', 'checksum': 'e3b0c44298fc1c149afbf4c8996fb92427ae41e4649b934ca495991b7852b855'},
        'unrendered_config': {
            'materialized': 'table',
            'severity': 'WARN'
        },
        'config_call_dict': {},
    }


@pytest.fixture
def complex_parsed_schema_test_object():
    cfg = TestConfig(
        materialized='table',
        severity='WARN'
    )
    cfg._extra.update({'extra_key': 'extra value'})
    return GenericTestNode(
        package_name='test',
        path='/root/x/path.sql',
        original_file_path='/root/path.sql',
        language='sql',
        raw_code='select * from {{ ref("bar") }}',
        name='foo',
        resource_type=NodeType.Test,
        unique_id='test.test.foo',
        fqn=['test', 'models', 'foo'],
        refs=[],
        sources=[],
        metrics=[],
        depends_on=DependsOn(nodes=['model.test.bar']),
        description='My parsed node',
        database='test_db',
        schema='test_schema',
        alias='bar',
        tags=['tag'],
        meta={},
        config=cfg,
        columns={'a': ColumnInfo('a', 'a text field',{})},
        column_name='id',
        docs=Docs(show=False),
        test_metadata=TestMetadata(namespace=None, name='foo', kwargs={}),
        checksum=FileHash.from_contents(''),
        unrendered_config={
            'materialized': 'table',
            'severity': 'WARN'
        },
    )


def test_basic_schema_test_node(minimal_parsed_schema_test_dict, basic_parsed_schema_test_dict, basic_parsed_schema_test_object):
    node = basic_parsed_schema_test_object
    node_dict = basic_parsed_schema_test_dict
    minimum = minimal_parsed_schema_test_dict
    assert_symmetric(node, node_dict, GenericTestNode)

    assert node.empty is False
    assert node.is_ephemeral is False
    assert node.is_refable is False
    assert node.get_materialization() == 'test'

    assert_from_dict(node, minimum, GenericTestNode)
    pickle.loads(pickle.dumps(node))


def test_complex_schema_test_node(complex_parsed_schema_test_dict, complex_parsed_schema_test_object):
    # this tests for the presence of _extra keys
    node = complex_parsed_schema_test_object  # GenericTestNode
    assert(node.config._extra['extra_key'])
    node_dict = complex_parsed_schema_test_dict
    assert_symmetric(node, node_dict)
    assert node.empty is False


def test_invalid_column_name_type(complex_parsed_schema_test_dict):
    # bad top-level field
    bad_column_name = complex_parsed_schema_test_dict
    bad_column_name['column_name'] = {}
    assert_fails_validation(bad_column_name, GenericTestNode)


def test_invalid_severity(complex_parsed_schema_test_dict):
    invalid_config_value = complex_parsed_schema_test_dict
    invalid_config_value['config']['severity'] = 'WERROR'
    assert_fails_validation(invalid_config_value, GenericTestNode)


@pytest.fixture
def basic_timestamp_snapshot_config_dict():
    return {
        'column_types': {},
        'enabled': True,
        'materialized': 'snapshot',
        'persist_docs': {},
        'post-hook': [],
        'pre-hook': [],
        'quoting': {},
        'tags': [],
        'unique_key': 'id',
        'strategy': 'timestamp',
        'updated_at': 'last_update',
        'target_database': 'some_snapshot_db',
        'target_schema': 'some_snapshot_schema',
        'on_schema_change': 'ignore',
        'meta': {},
        'grants': {},
        'packages': [],
        'docs': {'show': True},
    }


@pytest.fixture
def basic_timestamp_snapshot_config_object():
    return SnapshotConfig(
        strategy='timestamp',
        updated_at='last_update',
        unique_key='id',
        target_database='some_snapshot_db',
        target_schema='some_snapshot_schema',
    )


@pytest.fixture
def complex_timestamp_snapshot_config_dict():
    return {
        'column_types': {'a': 'text'},
        'enabled': True,
        'materialized': 'snapshot',
        'persist_docs': {},
        'post-hook': [{'sql': 'insert into blah(a, b) select "1", 1', 'transaction': True}],
        'pre-hook': [],
        'quoting': {},
        'tags': [],
        'target_database': 'some_snapshot_db',
        'target_schema': 'some_snapshot_schema',
        'unique_key': 'id',
        'extra': 'even more',
        'strategy': 'timestamp',
        'updated_at': 'last_update',
        'on_schema_change': 'ignore',
        'meta': {},
        'grants': {},
        'packages': [],
        'docs': {'show': True},
    }


@pytest.fixture
def complex_timestamp_snapshot_config_object():
    cfg = SnapshotConfig(
        column_types={'a': 'text'},
        materialized='snapshot',
        post_hook=[Hook(sql='insert into blah(a, b) select "1", 1')],
        strategy='timestamp',
        target_database='some_snapshot_db',
        target_schema='some_snapshot_schema',
        updated_at='last_update',
        unique_key='id',
    )
    cfg._extra['extra'] = 'even more'
    return cfg


def test_basic_timestamp_snapshot_config(basic_timestamp_snapshot_config_dict, basic_timestamp_snapshot_config_object):
    cfg = basic_timestamp_snapshot_config_object
    cfg_dict = basic_timestamp_snapshot_config_dict
    assert_symmetric(cfg, cfg_dict)
    pickle.loads(pickle.dumps(cfg))


def test_complex_timestamp_snapshot_config(complex_timestamp_snapshot_config_dict, complex_timestamp_snapshot_config_object):
    cfg = complex_timestamp_snapshot_config_object
    cfg_dict = complex_timestamp_snapshot_config_dict
    assert_symmetric(cfg, cfg_dict, SnapshotConfig)


def test_invalid_missing_updated_at(basic_timestamp_snapshot_config_dict):
    bad_fields = basic_timestamp_snapshot_config_dict
    del bad_fields['updated_at']
    bad_fields['check_cols'] = 'all'
    assert_fails_validation(bad_fields, SnapshotConfig)


@pytest.fixture
def basic_check_snapshot_config_dict():
    return {
        'column_types': {},
        'enabled': True,
        'materialized': 'snapshot',
        'persist_docs': {},
        'post-hook': [],
        'pre-hook': [],
        'quoting': {},
        'tags': [],
        'target_database': 'some_snapshot_db',
        'target_schema': 'some_snapshot_schema',
        'unique_key': 'id',
        'strategy': 'check',
        'check_cols': 'all',
        'on_schema_change': 'ignore',
        'meta': {},
        'grants': {},
        'packages': [],
        'docs': {'show': True},
    }


@pytest.fixture
def basic_check_snapshot_config_object():
    return SnapshotConfig(
        strategy='check',
        check_cols='all',
        unique_key='id',
        target_database='some_snapshot_db',
        target_schema='some_snapshot_schema',
    )


@pytest.fixture
def complex_set_snapshot_config_dict():
    return {
        'column_types': {'a': 'text'},
        'enabled': True,
        'materialized': 'snapshot',
        'persist_docs': {},
        'post-hook': [{'sql': 'insert into blah(a, b) select "1", 1', 'transaction': True}],
        'pre-hook': [],
        'quoting': {},
        'tags': [],
        'target_database': 'some_snapshot_db',
        'target_schema': 'some_snapshot_schema',
        'unique_key': 'id',
        'extra': 'even more',
        'strategy': 'check',
        'check_cols': ['a', 'b'],
        'on_schema_change': 'ignore',
        'meta': {},
        'grants': {},
        'packages': [],
        'docs': {'show': True},
    }


@pytest.fixture
def complex_set_snapshot_config_object():
    cfg = SnapshotConfig(
        column_types={'a': 'text'},
        materialized='snapshot',
        post_hook=[Hook(sql='insert into blah(a, b) select "1", 1')],
        strategy='check',
        check_cols=['a', 'b'],
        target_database='some_snapshot_db',
        target_schema='some_snapshot_schema',
        unique_key='id',
    )
    cfg._extra['extra'] = 'even more'
    return cfg


def test_basic_snapshot_config(basic_check_snapshot_config_dict, basic_check_snapshot_config_object):
    cfg_dict = basic_check_snapshot_config_dict
    cfg = basic_check_snapshot_config_object
    assert_symmetric(cfg, cfg_dict, SnapshotConfig)
    pickle.loads(pickle.dumps(cfg))


def test_complex_snapshot_config(complex_set_snapshot_config_dict, complex_set_snapshot_config_object):
    cfg_dict = complex_set_snapshot_config_dict
    cfg = complex_set_snapshot_config_object
    assert_symmetric(cfg, cfg_dict)
    pickle.loads(pickle.dumps(cfg))


def test_invalid_check_wrong_strategy(basic_check_snapshot_config_dict):
    wrong_strategy = basic_check_snapshot_config_dict
    wrong_strategy['strategy'] = 'timestamp'
    assert_fails_validation(wrong_strategy, SnapshotConfig)


def test_invalid_missing_check_cols(basic_check_snapshot_config_dict):
    wrong_fields = basic_check_snapshot_config_dict
    del wrong_fields['check_cols']
    with pytest.raises(ValidationError, match=r"A snapshot configured with the check strategy"):
        SnapshotConfig.validate(wrong_fields)
        
def test_missing_snapshot_configs(basic_check_snapshot_config_dict):
    wrong_fields = basic_check_snapshot_config_dict
    del wrong_fields['strategy']
    with pytest.raises(ValidationError, match=r"Snapshots must be configured with a 'strategy'"):
        SnapshotConfig.validate(wrong_fields)
    
    wrong_fields['strategy'] = 'timestamp'
    del wrong_fields['unique_key']
    with pytest.raises(ValidationError, match=r"Snapshots must be configured with a 'strategy'"):
        SnapshotConfig.validate(wrong_fields)
        
    wrong_fields['unique_key'] = 'id'
    del wrong_fields['target_schema']
    with pytest.raises(ValidationError, match=r"Snapshots must be configured with a 'strategy'"):
        SnapshotConfig.validate(wrong_fields)


def test_invalid_check_value(basic_check_snapshot_config_dict):
    invalid_check_type = basic_check_snapshot_config_dict
    invalid_check_type['check_cols'] = 'some'
    assert_fails_validation(invalid_check_type, SnapshotConfig)


@pytest.fixture
def basic_timestamp_snapshot_dict():
    return {
        'name': 'foo',
        'created_at': 1.0,
        'resource_type': str(NodeType.Snapshot),
        'path': '/root/x/path.sql',
        'original_file_path': '/root/path.sql',
        'package_name': 'test',
        'language': 'sql',
        'raw_code': 'select * from wherever',
        'unique_id': 'model.test.foo',
        'fqn': ['test', 'models', 'foo'],
        'refs': [],
        'sources': [],
        'metrics': [],
        'depends_on': {'macros': [], 'nodes': []},
        'deferred': False,
        'database': 'test_db',
        'description': '',
        'schema': 'test_schema',
        'alias': 'bar',
        'tags': [],
        'config': {
            'column_types': {},
            'enabled': True,
            'materialized': 'snapshot',
            'persist_docs': {},
            'post-hook': [],
            'pre-hook': [],
            'quoting': {},
            'tags': [],
            'target_database': 'some_snapshot_db',
            'target_schema': 'some_snapshot_schema',
            'unique_key': 'id',
            'strategy': 'timestamp',
            'updated_at': 'last_update',
            'on_schema_change': 'ignore',
            'meta': {},
            'grants': {},
            'docs': {'show': True},
        'packages': [],
        },
        'docs': {'show': True},
        'columns': {},
        'meta': {},
        'checksum': {'name': 'sha256', 'checksum': 'e3b0c44298fc1c149afbf4c8996fb92427ae41e4649b934ca495991b7852b855'},
        'unrendered_config': {
            'strategy': 'timestamp',
            'unique_key': 'id',
            'updated_at': 'last_update',
            'target_database': 'some_snapshot_db',
            'target_schema': 'some_snapshot_schema',
        },
        'config_call_dict': {},
    }


@pytest.fixture
def basic_timestamp_snapshot_object():
    return SnapshotNode(
        package_name='test',
        path='/root/x/path.sql',
        original_file_path='/root/path.sql',
        language='sql',
        raw_code='select * from wherever',
        name='foo',
        resource_type=NodeType.Snapshot,
        unique_id='model.test.foo',
        fqn=['test', 'models', 'foo'],
        refs=[],
        sources=[],
        metrics=[],
        depends_on=DependsOn(),
        description='',
        database='test_db',
        schema='test_schema',
        alias='bar',
        tags=[],
        config=SnapshotConfig(
            strategy='timestamp',
            unique_key='id',
            updated_at='last_update',
            target_database='some_snapshot_db',
            target_schema='some_snapshot_schema',
        ),
        checksum=FileHash.from_contents(''),
        unrendered_config={
            'strategy': 'timestamp',
            'unique_key': 'id',
            'updated_at': 'last_update',
            'target_database': 'some_snapshot_db',
            'target_schema': 'some_snapshot_schema',
        },
    )


@pytest.fixture
def basic_intermediate_timestamp_snapshot_object():
    cfg = EmptySnapshotConfig()
    cfg._extra.update({
        'strategy': 'timestamp',
        'unique_key': 'id',
        'updated_at': 'last_update',
        'target_database': 'some_snapshot_db',
        'target_schema': 'some_snapshot_schema',
    })

    return IntermediateSnapshotNode(
        package_name='test',
        path='/root/x/path.sql',
        original_file_path='/root/path.sql',
        language='sql',
        raw_code='select * from wherever',
        name='foo',
        resource_type=NodeType.Snapshot,
        unique_id='model.test.foo',
        fqn=['test', 'models', 'foo'],
        refs=[],
        sources=[],
        metrics=[],
        depends_on=DependsOn(),
        description='',
        database='test_db',
        schema='test_schema',
        alias='bar',
        tags=[],
        config=cfg,
        checksum=FileHash.from_contents(''),
        created_at = 1,
        unrendered_config={
            'strategy': 'timestamp',
            'unique_key': 'id',
            'updated_at': 'last_update',
            'target_database': 'some_snapshot_db',
            'target_schema': 'some_snapshot_schema',
        },
    )


@pytest.fixture
def basic_check_snapshot_dict():
    return {
        'name': 'foo',
        'created_at': 1.0,
        'resource_type': str(NodeType.Snapshot),
        'path': '/root/x/path.sql',
        'original_file_path': '/root/path.sql',
        'package_name': 'test',
        'language': 'sql',
        'raw_code': 'select * from wherever',
        'unique_id': 'model.test.foo',
        'fqn': ['test', 'models', 'foo'],
        'refs': [],
        'sources': [],
        'metrics': [],
        'depends_on': {'macros': [], 'nodes': []},
        'database': 'test_db',
        'deferred': False,
        'description': '',
        'schema': 'test_schema',
        'alias': 'bar',
        'tags': [],
        'config': {
            'column_types': {},
            'enabled': True,
            'materialized': 'snapshot',
            'persist_docs': {},
            'post-hook': [],
            'pre-hook': [],
            'quoting': {},
            'tags': [],
            'target_database': 'some_snapshot_db',
            'target_schema': 'some_snapshot_schema',
            'unique_key': 'id',
            'strategy': 'check',
            'check_cols': 'all',
            'on_schema_change': 'ignore',
            'meta': {},
            'grants': {},
            'docs': {'show': True},
        'packages': [],
        },
        'docs': {'show': True},
        'columns': {},
        'meta': {},
        'checksum': {'name': 'sha256', 'checksum': 'e3b0c44298fc1c149afbf4c8996fb92427ae41e4649b934ca495991b7852b855'},
        'unrendered_config': {
            'target_database': 'some_snapshot_db',
            'target_schema': 'some_snapshot_schema',
            'unique_key': 'id',
            'strategy': 'check',
            'check_cols': 'all',
        },
        'config_call_dict': {},
    }


@pytest.fixture
def basic_check_snapshot_object():
    return SnapshotNode(
        package_name='test',
        path='/root/x/path.sql',
        original_file_path='/root/path.sql',
        language='sql',
        raw_code='select * from wherever',
        name='foo',
        resource_type=NodeType.Snapshot,
        unique_id='model.test.foo',
        fqn=['test', 'models', 'foo'],
        refs=[],
        sources=[],
        metrics=[],
        depends_on=DependsOn(),
        description='',
        database='test_db',
        schema='test_schema',
        alias='bar',
        tags=[],
        config=SnapshotConfig(
            strategy='check',
            unique_key='id',
            check_cols='all',
            target_database='some_snapshot_db',
            target_schema='some_snapshot_schema',
        ),
        checksum=FileHash.from_contents(''),
        unrendered_config={
            'target_database': 'some_snapshot_db',
            'target_schema': 'some_snapshot_schema',
            'unique_key': 'id',
            'strategy': 'check',
            'check_cols': 'all',
        },
    )


@pytest.fixture
def basic_intermediate_check_snapshot_object():
    cfg = EmptySnapshotConfig()
    cfg._extra.update({
        'unique_key': 'id',
        'strategy': 'check',
        'check_cols': 'all',
        'target_database': 'some_snapshot_db',
        'target_schema': 'some_snapshot_schema',
    })

    return IntermediateSnapshotNode(
        package_name='test',
        path='/root/x/path.sql',
        original_file_path='/root/path.sql',
        language='sql',
        raw_code='select * from wherever',
        name='foo',
        resource_type=NodeType.Snapshot,
        unique_id='model.test.foo',
        fqn=['test', 'models', 'foo'],
        refs=[],
        sources=[],
        metrics=[],
        depends_on=DependsOn(),
        description='',
        database='test_db',
        schema='test_schema',
        alias='bar',
        tags=[],
        config=cfg,
        checksum=FileHash.from_contents(''),
        created_at = 1.0,
        unrendered_config={
            'target_database': 'some_snapshot_db',
            'target_schema': 'some_snapshot_schema',
            'unique_key': 'id',
            'strategy': 'check',
            'check_cols': 'all',
        },
    )


def test_timestamp_snapshot_ok(basic_timestamp_snapshot_dict, basic_timestamp_snapshot_object, basic_intermediate_timestamp_snapshot_object):
    node_dict = basic_timestamp_snapshot_dict
    node = basic_timestamp_snapshot_object
    inter = basic_intermediate_timestamp_snapshot_object

    assert_symmetric(node, node_dict, SnapshotNode)
#   node_from_dict = SnapshotNode.from_dict(inter.to_dict(omit_none=True))
#   node_from_dict.created_at = 1
    assert SnapshotNode.from_dict(inter.to_dict(omit_none=True)) == node
    assert node.is_refable is True
    assert node.is_ephemeral is False
    pickle.loads(pickle.dumps(node))


def test_check_snapshot_ok(basic_check_snapshot_dict, basic_check_snapshot_object, basic_intermediate_check_snapshot_object):
    node_dict = basic_check_snapshot_dict
    node = basic_check_snapshot_object
    inter = basic_intermediate_check_snapshot_object

    assert_symmetric(node, node_dict, SnapshotNode)
    assert SnapshotNode.from_dict(inter.to_dict(omit_none=True)) == node
    assert node.is_refable is True
    assert node.is_ephemeral is False
    pickle.loads(pickle.dumps(node))


def test_invalid_snapshot_bad_resource_type(basic_timestamp_snapshot_dict):
    bad_resource_type = basic_timestamp_snapshot_dict
    bad_resource_type['resource_type'] = str(NodeType.Model)
    assert_fails_validation(bad_resource_type, SnapshotNode)


def test_basic_parsed_node_patch(basic_parsed_model_patch_object, basic_parsed_model_patch_dict):
    assert_symmetric(basic_parsed_model_patch_object, basic_parsed_model_patch_dict)


@pytest.fixture
def populated_parsed_node_patch_dict():
    return {
        'name': 'foo',
        'description': 'The foo model',
        'original_file_path': 'path/to/schema.yml',
        'columns': {
            'a': {
                'name': 'a',
                'description': 'a text field',
                'meta': {},
                'tags': [],
            },
        },
        'docs': {'show': False},
        'meta': {'key': ['value']},
        'yaml_key': 'models',
        'package_name': 'test',
        'config': {},
    }


@pytest.fixture
def populated_parsed_node_patch_object():
    return ParsedNodePatch(
        name='foo',
        description='The foo model',
        original_file_path='path/to/schema.yml',
        columns={'a': ColumnInfo(name='a', description='a text field', meta={})},
        meta={'key': ['value']},
        yaml_key='models',
        package_name='test',
        docs=Docs(show=False),
        config={},
    )


def test_populated_parsed_node_patch(populated_parsed_node_patch_dict, populated_parsed_node_patch_object):
    assert_symmetric(populated_parsed_node_patch_object, populated_parsed_node_patch_dict)


class TestParsedMacro(ContractTestCase):
    ContractType = Macro

    def _ok_dict(self):
        return {
            'name': 'foo',
            'path': '/root/path.sql',
            'original_file_path': '/root/path.sql',
            'created_at': 1.0,
            'package_name': 'test',
            'macro_sql': '{% macro foo() %}select 1 as id{% endmacro %}',
            'resource_type': 'macro',
            'unique_id': 'macro.test.foo',
            'depends_on': {'macros': []},
            'meta': {},
            'description': 'my macro description',
            'docs': {'show': True},
            'arguments': [],
        }

    def test_ok(self):
        macro_dict = self._ok_dict()
        macro = self.ContractType(
            name='foo',
            path='/root/path.sql',
            original_file_path='/root/path.sql',
            package_name='test',
            macro_sql='{% macro foo() %}select 1 as id{% endmacro %}',
            resource_type=NodeType.Macro,
            unique_id='macro.test.foo',
            depends_on=MacroDependsOn(),
            meta={},
            description='my macro description',
            arguments=[],
        )
        assert_symmetric(macro, macro_dict)
        pickle.loads(pickle.dumps(macro))

    def test_invalid_missing_unique_id(self):
        bad_missing_uid = self._ok_dict()
        del bad_missing_uid['unique_id']
        self.assert_fails_validation(bad_missing_uid)

    def test_invalid_extra_field(self):
        bad_extra_field = self._ok_dict()
        bad_extra_field['extra'] = 'too many fields'
        self.assert_fails_validation(bad_extra_field)


class TestParsedDocumentation(ContractTestCase):
    ContractType = Documentation

    def _ok_dict(self):
        return {
            'block_contents': 'some doc contents',
            'name': 'foo',
            'resource_type': 'doc',
            'original_file_path': '/root/docs/doc.md',
            'package_name': 'test',
            'path': '/root/docs',
            'unique_id': 'test.foo',
        }

    def test_ok(self):
        doc_dict = self._ok_dict()
        doc = self.ContractType(
            package_name='test',
            path='/root/docs',
            original_file_path='/root/docs/doc.md',
            name='foo',
            unique_id='test.foo',
            block_contents='some doc contents',
            resource_type=NodeType.Documentation,
        )
        self.assert_symmetric(doc, doc_dict)
        pickle.loads(pickle.dumps(doc))

    def test_invalid_missing(self):
        bad_missing_contents = self._ok_dict()
        del bad_missing_contents['block_contents']
        self.assert_fails_validation(bad_missing_contents)

    def test_invalid_extra(self):
        bad_extra_field = self._ok_dict()
        bad_extra_field['extra'] = 'more'
        self.assert_fails_validation(bad_extra_field)


@pytest.fixture
def minimum_parsed_source_definition_dict():
    return {
        'package_name': 'test',
        'path': '/root/models/sources.yml',
        'original_file_path': '/root/models/sources.yml',
        'created_at': 1.0,
        'database': 'some_db',
        'schema': 'some_schema',
        'fqn': ['test', 'source', 'my_source', 'my_source_table'],
        'source_name': 'my_source',
        'name': 'my_source_table',
        'source_description': 'my source description',
        'loader': 'stitch',
        'identifier': 'my_source_table',
        'resource_type': str(NodeType.Source),
        'unique_id': 'test.source.my_source.my_source_table',
    }


@pytest.fixture
def basic_parsed_source_definition_dict():
    return {
        'package_name': 'test',
        'path': '/root/models/sources.yml',
        'original_file_path': '/root/models/sources.yml',
        'created_at': 1.0,
        'database': 'some_db',
        'schema': 'some_schema',
        'fqn': ['test', 'source', 'my_source', 'my_source_table'],
        'source_name': 'my_source',
        'name': 'my_source_table',
        'source_description': 'my source description',
        'loader': 'stitch',
        'identifier': 'my_source_table',
        'resource_type': str(NodeType.Source),
        'description': '',
        'columns': {},
        'quoting': {},
        'unique_id': 'test.source.my_source.my_source_table',
        'meta': {},
        'source_meta': {},
        'tags': [],
        'config': {
            'enabled': True,
        },
        'unrendered_config': {},
    }


@pytest.fixture
def basic_parsed_source_definition_object():
    return SourceDefinition(
        columns={},
        database='some_db',
        description='',
        fqn=['test', 'source', 'my_source', 'my_source_table'],
        identifier='my_source_table',
        loader='stitch',
        name='my_source_table',
        original_file_path='/root/models/sources.yml',
        package_name='test',
        path='/root/models/sources.yml',
        quoting=Quoting(),
        resource_type=NodeType.Source,
        schema='some_schema',
        source_description='my source description',
        source_name='my_source',
        unique_id='test.source.my_source.my_source_table',
        tags=[],
        config=SourceConfig(),
    )


@pytest.fixture
def complex_parsed_source_definition_dict():
    return {
        'package_name': 'test',
        'path': '/root/models/sources.yml',
        'original_file_path': '/root/models/sources.yml',
        'created_at': 1.0,
        'database': 'some_db',
        'schema': 'some_schema',
        'fqn': ['test', 'source', 'my_source', 'my_source_table'],
        'source_name': 'my_source',
        'name': 'my_source_table',
        'source_description': 'my source description',
        'loader': 'stitch',
        'identifier': 'my_source_table',
        'resource_type': str(NodeType.Source),
        'description': '',
        'columns': {},
        'quoting': {},
        'unique_id': 'test.source.my_source.my_source_table',
        'meta': {},
        'source_meta': {},
        'tags': ['my_tag'],
        'config': {
            'enabled': True,
        },
        'freshness': {
            'warn_after': {'period': 'hour', 'count': 1},
            'error_after': {}
        },
        'loaded_at_field': 'loaded_at',
        'unrendered_config': {},
    }


@pytest.fixture
def complex_parsed_source_definition_object():
    return SourceDefinition(
        columns={},
        database='some_db',
        description='',
        fqn=['test', 'source', 'my_source', 'my_source_table'],
        identifier='my_source_table',
        loader='stitch',
        name='my_source_table',
        original_file_path='/root/models/sources.yml',
        package_name='test',
        path='/root/models/sources.yml',
        quoting=Quoting(),
        resource_type=NodeType.Source,
        schema='some_schema',
        source_description='my source description',
        source_name='my_source',
        unique_id='test.source.my_source.my_source_table',
        tags=['my_tag'],
        config=SourceConfig(),
        freshness=FreshnessThreshold(warn_after=Time(period=TimePeriod.hour, count=1)),
        loaded_at_field='loaded_at',
    )


def test_basic_source_definition(minimum_parsed_source_definition_dict, basic_parsed_source_definition_dict, basic_parsed_source_definition_object):
    node = basic_parsed_source_definition_object
    node_dict = basic_parsed_source_definition_dict
    minimum = minimum_parsed_source_definition_dict

    assert_symmetric(node, node_dict, SourceDefinition)

    assert node.is_ephemeral is False
    assert node.is_refable is False
    assert node.has_freshness is False

    assert_from_dict(node, minimum, SourceDefinition)
    pickle.loads(pickle.dumps(node))


def test_invalid_missing(minimum_parsed_source_definition_dict):
    bad_missing_name = minimum_parsed_source_definition_dict
    del bad_missing_name['name']
    assert_fails_validation(bad_missing_name, SourceDefinition)


def test_invalid_bad_resource_type(minimum_parsed_source_definition_dict):
    bad_resource_type = minimum_parsed_source_definition_dict
    bad_resource_type['resource_type'] = str(NodeType.Model)
    assert_fails_validation(bad_resource_type, SourceDefinition)


def test_complex_source_definition(complex_parsed_source_definition_dict, complex_parsed_source_definition_object):
    node = complex_parsed_source_definition_object
    node_dict = complex_parsed_source_definition_dict
    assert_symmetric(node, node_dict, SourceDefinition)

    assert node.is_ephemeral is False
    assert node.is_refable is False
    assert node.has_freshness is True

    pickle.loads(pickle.dumps(node))


def test_source_no_loaded_at(complex_parsed_source_definition_object):
    node = complex_parsed_source_definition_object
    assert node.has_freshness is True
    # no loaded_at_field -> does not have freshness
    node.loaded_at_field = None
    assert node.has_freshness is False


def test_source_no_freshness(complex_parsed_source_definition_object):
    node = complex_parsed_source_definition_object
    assert node.has_freshness is True
    node.freshness = None
    assert node.has_freshness is False


unchanged_source_definitions = [
    lambda u: (u, u.replace(tags=['mytag'])),
    lambda u: (u, u.replace(meta={'a': 1000})),
]

changed_source_definitions = [
    lambda u: (u, u.replace(freshness=FreshnessThreshold(warn_after=Time(period=TimePeriod.hour, count=1)), loaded_at_field='loaded_at')),
    lambda u: (u, u.replace(loaded_at_field='loaded_at')),
    lambda u: (u, u.replace(freshness=FreshnessThreshold(error_after=Time(period=TimePeriod.hour, count=1)))),
    lambda u: (u, u.replace(quoting=Quoting(identifier=True))),
    lambda u: (u, u.replace(database='other_database')),
    lambda u: (u, u.replace(schema='other_schema')),
    lambda u: (u, u.replace(identifier='identifier')),
]


@pytest.mark.parametrize('func', unchanged_source_definitions)
def test_compare_unchanged_parsed_source_definition(func, basic_parsed_source_definition_object):
    node, compare = func(basic_parsed_source_definition_object)
    assert node.same_contents(compare)


@pytest.mark.parametrize('func', changed_source_definitions)
def test_compare_changed_source_definition(func, basic_parsed_source_definition_object):
    node, compare = func(basic_parsed_source_definition_object)
    assert not node.same_contents(compare)


@pytest.fixture
def minimal_parsed_exposure_dict():
    return {
        'name': 'my_exposure',
        'type': 'notebook',
        'owner': {
            'email': 'test@example.com',
        },
        'fqn': ['test', 'exposures', 'my_exposure'],
        'unique_id': 'exposure.test.my_exposure',
        'package_name': 'test',
        'meta': {},
        'tags': [],
        'path': 'models/something.yml',
        'original_file_path': 'models/something.yml',
        'description': '',
        'created_at': 1.0,
        'resource_type': 'exposure',
    }


@pytest.fixture
def basic_parsed_exposure_dict():
    return {
        'name': 'my_exposure',
        'type': 'notebook',
        'owner': {
            'email': 'test@example.com',
        },
        'resource_type': 'exposure',
        'depends_on': {
            'nodes': [],
            'macros': [],
        },
        'refs': [],
        'sources': [],
        'metrics': [],
        'fqn': ['test', 'exposures', 'my_exposure'],
        'unique_id': 'exposure.test.my_exposure',
        'package_name': 'test',
        'path': 'models/something.yml',
        'original_file_path': 'models/something.yml',
        'description': '',
        'meta': {},
        'tags': [],
        'created_at': 1.0,
        'config': {
            'enabled': True,
        },
        'unrendered_config': {},
    }


@pytest.fixture
def basic_parsed_exposure_object():
    return Exposure(
        name='my_exposure',
        resource_type=NodeType.Exposure,
        type=ExposureType.Notebook,
        fqn=['test', 'exposures', 'my_exposure'],
        unique_id='exposure.test.my_exposure',
        package_name='test',
        path='models/something.yml',
        original_file_path='models/something.yml',
        owner=ExposureOwner(email='test@example.com'),
        description='',
        meta={},
        tags=[],
        config=ExposureConfig(),
        unrendered_config={},
    )


@pytest.fixture
def complex_parsed_exposure_dict():
    return {
        'name': 'my_exposure',
        'type': 'analysis',
        'created_at': 1.0,
        'owner': {
            'email': 'test@example.com',
            'name': 'A Name',
        },
        'resource_type': 'exposure',
        'maturity': 'low',
        'url': 'https://example.com/analyses/1',
        'description': 'my description',
        'meta': {
            'tool': 'my_tool',
            'is_something': False
        },
        'tags': ['my_department'],
        'depends_on': {
            'nodes': ['models.test.my_model'],
            'macros': [],
        },
        'refs': [],
        'sources': [],
        'metrics': [],
        'fqn': ['test', 'exposures', 'my_exposure'],
        'unique_id': 'exposure.test.my_exposure',
        'package_name': 'test',
        'path': 'models/something.yml',
        'original_file_path': 'models/something.yml',
        'config': {
            'enabled': True,
        },
        'unrendered_config': {},
    }


@pytest.fixture
def complex_parsed_exposure_object():
    return Exposure(
        name='my_exposure',
        resource_type=NodeType.Exposure,
        type=ExposureType.Analysis,
        owner=ExposureOwner(email='test@example.com', name='A Name'),
        maturity=MaturityType.Low,
        url='https://example.com/analyses/1',
        description='my description',
        meta={'tool': 'my_tool', 'is_something': False},
        tags=['my_department'],
        depends_on=DependsOn(nodes=['models.test.my_model']),
        fqn=['test', 'exposures', 'my_exposure'],
        unique_id='exposure.test.my_exposure',
        package_name='test',
        path='models/something.yml',
        original_file_path='models/something.yml',
        config=ExposureConfig(),
        unrendered_config={},
    )


def test_basic_parsed_exposure(minimal_parsed_exposure_dict, basic_parsed_exposure_dict, basic_parsed_exposure_object):
    assert_symmetric(basic_parsed_exposure_object, basic_parsed_exposure_dict, Exposure)
    assert_from_dict(basic_parsed_exposure_object, minimal_parsed_exposure_dict, Exposure)
    pickle.loads(pickle.dumps(basic_parsed_exposure_object))


def test_complex_parsed_exposure(complex_parsed_exposure_dict, complex_parsed_exposure_object):
    assert_symmetric(complex_parsed_exposure_object, complex_parsed_exposure_dict, Exposure)


unchanged_parsed_exposures = [
    lambda u: (u, u),
]


changed_parsed_exposures = [
    lambda u: (u, u.replace(fqn=u.fqn[:-1]+['something', u.fqn[-1]])),
    lambda u: (u, u.replace(type=ExposureType.ML)),
    lambda u: (u, u.replace(owner=u.owner.replace(name='My Name'))),
    lambda u: (u, u.replace(maturity=MaturityType.Medium)),
    lambda u: (u, u.replace(url='https://example.com/dashboard/1')),
    lambda u: (u, u.replace(description='My description')),
    lambda u: (u, u.replace(depends_on=DependsOn(nodes=['model.test.blah']))),
]


@pytest.mark.parametrize('func', unchanged_parsed_exposures)
def test_compare_unchanged_parsed_exposure(func, basic_parsed_exposure_object):
    node, compare = func(basic_parsed_exposure_object)
    assert node.same_contents(compare)


@pytest.mark.parametrize('func', changed_parsed_exposures)
def test_compare_changed_exposure(func, basic_parsed_exposure_object):
    node, compare = func(basic_parsed_exposure_object)
    assert not node.same_contents(compare)


# METRICS
@pytest.fixture
def minimal_parsed_metric_dict():
    return {
        'name': 'my_metric',
        'type': 'count',
        'timestamp': 'created_at',
        'time_grains': ['day'],
        'fqn': ['test', 'metrics', 'my_metric'],
        'unique_id': 'metric.test.my_metric',
        'package_name': 'test',
        'meta': {},
        'tags': [],
        'path': 'models/something.yml',
        'original_file_path': 'models/something.yml',
        'description': '',
        'created_at': 1.0,
    }


@pytest.fixture
def basic_parsed_metric_dict():
    return {
        'name': 'new_customers',
        'label': 'New Customers',
        'model': 'ref("dim_customers")',
        'calculation_method': 'count',
        'expression': 'user_id',
        'timestamp': 'signup_date',
        'time_grains': ['day', 'week', 'month'],
        'dimensions': ['plan', 'country'],
        'filters': [
            {
                "field": "is_paying",
                "value": "true",
                "operator": "=",
            }
        ],
        'resource_type': 'metric',
        'refs': [['dim_customers']],
        'sources': [],
        'metrics': [],
        'fqn': ['test', 'metrics', 'my_metric'],
        'unique_id': 'metric.test.my_metric',
        'package_name': 'test',
        'path': 'models/something.yml',
        'original_file_path': 'models/something.yml',
        'description': '',
        'meta': {},
        'tags': [],
        'created_at': 1.0,
        'depends_on': {
            'nodes': [],
            'macros': [],
        },
    }


@pytest.fixture
def basic_parsed_metric_object():
    return Metric(
        name='my_metric',
        resource_type=NodeType.Metric,
        calculation_method='count',
        fqn=['test', 'metrics', 'my_metric'],
        unique_id='metric.test.my_metric',
        package_name='test',
        path='models/something.yml',
        original_file_path='models/something.yml',
        description='',
        meta={},
        tags=[]
    )<|MERGE_RESOLUTION|>--- conflicted
+++ resolved
@@ -473,10 +473,6 @@
         raw_code='',
         unique_id='seed.test.foo',
         fqn=['test', 'seeds', 'foo'],
-<<<<<<< HEAD
-        depends_on=MacroDependsOn(),
-=======
->>>>>>> 57aef33f
         database='test_db',
         description='',
         schema='test_schema',
